#!/usr/bin/env python3
"""
Smart Cached RAG Local Life Assistant
Combines real-time fetching with intelligent city-based caching
"""

import logging
import os
from typing import Dict, Any, List, Optional, Tuple
from datetime import datetime
from fastapi import FastAPI, HTTPException, Request, Response, Body
from fastapi.middleware.cors import CORSMiddleware
from fastapi.responses import StreamingResponse
from pydantic import BaseModel
import uvicorn
import json
import asyncio
from dotenv import load_dotenv

from .firebase_config import db
from .event_service import EventCrawler
from .cache_manager import CacheManager
from .search_service import SearchService
from .extraction_service import UserPreferences
from .usage_tracker import UsageTracker
from .conversation_storage import ConversationStorage
from .user_manager import UserManager
<<<<<<< HEAD
from .location_service import LocationResolver
from .scheduler_service import CityEventsScheduler
=======
>>>>>>> b3717e3e

# Load environment variables from .env file
load_dotenv('../.env') or load_dotenv('.env') or load_dotenv('/app/.env')

# Setup logging
logging.basicConfig(level=logging.INFO)
logger = logging.getLogger(__name__)

app = FastAPI(title="Smart Cached RAG Local Life Assistant", version="2.1.0")

# Add CORS middleware
domain_name = os.getenv("DOMAIN_NAME")
logger.info(f"DOMAIN_NAME environment variable: '{domain_name}'")


if domain_name and domain_name not in ["your-domain.com", "localhost", ""]:
    # Production: Allow the actual domain and www subdomain
    allow_origins = [
        f"http://{domain_name}",
        f"https://{domain_name}",
        f"https://www.{domain_name}",
    ]
    logger.info(f"Production CORS configured for domain: {domain_name}")
else:
    # Development: Allow localhost and common dev ports
    allow_origins = [
        "http://localhost:3000", 
        "http://localhost:8000", 
        "http://127.0.0.1:3000", 
        "http://127.0.0.1:8000", 
        "http://localhost:5173", 
        "http://127.0.0.1:5173"
    ]

# # Always add Render frontend domain for deployment
# render_frontend_domain = "https://locallifeassistant-frontend.onrender.com"
# if render_frontend_domain not in allow_origins:
#     allow_origins.append(render_frontend_domain)
#     logger.info(f"Added Render frontend domain to CORS: {render_frontend_domain}")

# # Log CORS configuration for debugging
# logger.info(f"DOMAIN_NAME environment variable: '{domain_name}'")

# Manual CORS middleware - simplified and more explicit
@app.middleware("http")
async def cors_middleware(request, call_next):
    origin = request.headers.get("origin")
    # logger.info(f"CORS middleware - Origin: {origin}, Allowed origins: {allow_origins}")

    # Handle preflight requests
    if request.method == "OPTIONS":
        response = Response()
        # Set the origin header if it's in the allowed origins
        if origin in allow_origins:
            response.headers["Access-Control-Allow-Origin"] = origin
            # logger.info(f"OPTIONS: Set Access-Control-Allow-Origin to {origin}")
        response.headers["Access-Control-Allow-Credentials"] = "true"
        response.headers["Access-Control-Allow-Methods"] = "GET, POST, PUT, DELETE, OPTIONS"
        response.headers["Access-Control-Allow-Headers"] = "*"
        response.headers["Access-Control-Max-Age"] = "600"
        # Add headers to help with Firebase Auth popups
        response.headers["Cross-Origin-Opener-Policy"] = "same-origin-allow-popups"
        response.headers["Cross-Origin-Embedder-Policy"] = "credentialless"
        return response

    # Handle actual requests - ALWAYS call next first to get response
    response = await call_next(request)

    # Set CORS headers on the response
    if origin in allow_origins:
        response.headers["Access-Control-Allow-Origin"] = origin
        # logger.info(f"GET/POST: Set Access-Control-Allow-Origin to {origin}")
    response.headers["Access-Control-Allow-Credentials"] = "true"
    response.headers["Access-Control-Allow-Methods"] = "GET, POST, PUT, DELETE, OPTIONS"
    response.headers["Access-Control-Allow-Headers"] = "*"
    # Add headers to help with Firebase Auth popups
    response.headers["Cross-Origin-Opener-Policy"] = "same-origin-allow-popups"
    response.headers["Cross-Origin-Embedder-Policy"] = "credentialless"
    return response

# Add middleware to log CORS requests for debugging
@app.middleware("http")
async def log_cors_requests(request: Request, call_next):
    origin = request.headers.get("origin")
    # logger.info(f"CORS middleware - Origin: {origin}, Allowed origins: {allow_origins}")
    response = await call_next(request)
    return response

# Pydantic models
class ChatRequest(BaseModel):
    message: str
    conversation_history: List[Dict[str, Any]] = []
    llm_provider: str = "openai"
    user_preferences: Optional[UserPreferences] = None
    is_initial_response: bool = False  # Flag for welcome message response
    user_id: str  # NEW - Required anonymous user ID
    conversation_id: Optional[str] = None  # NEW

class ChatResponse(BaseModel):
    message: str
    recommendations: List[Dict[str, Any]] = []
    llm_provider_used: str
    cache_used: bool = False
    cache_age_hours: Optional[float] = None
    extracted_preferences: Optional[UserPreferences] = None  # NEW
    extraction_summary: Optional[str] = None  # NEW
    usage_stats: Optional[Dict[str, Any]] = None  # NEW - Trial info
    trial_exceeded: bool = False  # NEW - Flag to show registration prompt
    conversation_id: str  # NEW

class CreateConversationRequest(BaseModel):
    """Request model for creating a conversation"""
    user_id: str
    metadata: Optional[Dict[str, Any]] = None

# Cache configuration
CACHE_TTL_HOURS = 6  # Cache events for 6 hours

class MigrateConversationsRequest(BaseModel):
    """Request model for migrating conversations"""
    anonymous_user_id: str
    real_user_id: str

# Initialize services
event_crawler = EventCrawler()
cache_manager = CacheManager(ttl_hours=CACHE_TTL_HOURS)
search_service = SearchService()
usage_tracker = UsageTracker()
conversation_storage = ConversationStorage()
user_manager = UserManager()

# Conversations are now stored in Firestore
logger.info("Conversations storage: Firestore")

# Users are now stored in Firestore
logger.info("Users storage: Firestore")

# Initialize scheduler for proactive event fetching
city_events_scheduler = CityEventsScheduler(event_crawler, cache_manager)


# Helper function to format city name
def format_city_name(city: str) -> str:
    """Format city name from snake_case to Title Case"""
    return city.replace('_', ' ').title()

def normalize_city_name(city: str) -> str:
    """Convert Title Case city name to snake_case for backend processing"""
    return city.lower().replace(' ', '_')

# Routes
@app.get("/health")
async def health_check():
    """Health check endpoint"""
    return {
        "status": "healthy", 
        "version": "2.1.0", 
        "features": ["smart_caching", "real_time_events", "city_based_cache"]
    }

@app.get("/stats")
async def get_stats():
    """Get system statistics including cache info"""
    try:
        cache_stats = cache_manager.get_cache_stats()
        
        return {
            "status": "active",
            "cache_stats": cache_stats,
            "features": ["smart_caching", "real_time_events", "city_based_cache", "llm_city_extraction"]
        }
    except Exception as e:
        logger.error(f"Error getting stats: {e}")
        return {"status": "error", "message": str(e)}

<<<<<<< HEAD
@app.get("/api/popular-events")
async def get_popular_events(limit: int = 12):
    """Get popular events (top 1 per city) for landing page"""
    try:
        popular_events = cache_manager.get_popular_events()
        metadata = cache_manager.get_popular_events_cache_metadata()
        
        if not popular_events:
            return {
                "events": [],
                "count": 0,
                "cache_metadata": None
            }
        
        # Limit the number of events returned
        limited_events = popular_events[:limit]
        
        # Convert to RecommendationItem format
        recommendations = []
        for event in limited_events:
            recommendations.append({
                "type": "event",
                "data": event,
                "relevance_score": 0.95,  # High score for popular events
                "explanation": f"Popular event in {event.get('venue_city', 'Unknown')}: {event.get('title', 'Event')}"
            })
        
        return {
            "events": recommendations,
            "count": len(recommendations),
            "cache_metadata": metadata
        }
    except Exception as e:
        logger.error(f"Error getting popular events: {e}")
        return {
            "events": [],
            "count": 0,
            "cache_metadata": None,
            "error": str(e)
        }

@app.post("/api/test/trigger-crawl")
async def trigger_crawl_test():
    """Test endpoint to manually trigger a crawl (for testing only)"""
    try:
        logger.info("🧪 Test: Manually triggering crawl...")
        result = await city_events_scheduler._crawl_all_cities()
        return {
            "success": True,
            "message": "Crawl completed",
            "result": result
        }
    except Exception as e:
        logger.error(f"Error in test crawl: {e}")
        return {
            "success": False,
            "error": str(e)
        }

@app.post("/api/chat", response_model=ChatResponse)
async def smart_cached_chat(request: ChatRequest):
    """
    Smart cached chat endpoint
    Uses cache when available, fetches fresh data when needed
    """
=======
@app.get("/api/supported-event-types")
async def get_supported_event_types():
    """Get list of supported event types for frontend buttons"""
>>>>>>> b3717e3e
    try:
        supported_types = event_crawler.get_supported_events()
        return {
            "success": True,
            "event_types": supported_types
        }
    except Exception as e:
        logger.error(f"Error getting supported event types: {e}")
        return {"success": False, "error": str(e)}

@app.get("/api/supported-cities")
async def get_supported_cities():
    """Get list of supported cities for frontend buttons"""
    try:
        supported_cities = event_crawler.get_supported_cities()
        return {
            "success": True,
            "cities": supported_cities
        }
    except Exception as e:
        logger.error(f"Error getting supported cities: {e}")
        return {"success": False, "error": str(e)}


async def stream_chat_response(request: ChatRequest):
    """Generator function for streaming chat responses"""
    try:
        logger.info(f"Streaming chat request: {request.message}")
        user_id = request.user_id
        
        # Check trial limit for anonymous users
        if user_id.startswith("user_"):  # Anonymous user
            if usage_tracker.check_trial_limit(user_id):
                # Trial exceeded - return prompt to register
                trial_limit = usage_tracker.trial_limit
                trial_message = (
                    f"🔒 You've reached your free trial limit of {trial_limit} interactions! "
                    f"Please register to continue using our service and keep your conversation history."
                )
                yield f"data: {json.dumps({'type': 'message', 'content': trial_message, 'trial_exceeded': True})}\n\n"
                yield f"data: {json.dumps({'type': 'done'})}\n\n"
                return
        
        # Increment usage for anonymous users
        if user_id.startswith("user_"):
            usage_stats = usage_tracker.increment_usage(user_id)
        else:
            usage_stats = None
        
        # Get or create conversation
        conversation_id = request.conversation_id
        if not conversation_id:
            conversation_id = conversation_storage.create_conversation(user_id, {
                "llm_provider": request.llm_provider
            })

        # Step 1: Determine if message is a city or event type (from button selection)
        city = None
        location_provided = False
        extracted_preferences = None
        
        message_lower = request.message.lower().strip()
        supported_cities = event_crawler.get_supported_cities()
        supported_event_types = event_crawler.get_supported_events()
        
        # Normalize city name from Title Case (e.g., "San Francisco") to snake_case (e.g., "san_francisco")
        normalized_city = normalize_city_name(request.message.strip())
        
        if normalized_city in supported_cities:
            # User selected city from button (Title Case from frontend, convert to snake_case)
            city = normalized_city
            location_provided = True
            extracted_preferences = UserPreferences(location=city)
            logger.info(f"Using city from button selection: {city} (converted from '{request.message}')")
        elif message_lower in supported_event_types:
            # User selected event type from button
            extracted_preferences = UserPreferences(event_type=message_lower)
            logger.info(f"Using event type from button selection: {message_lower}")
        else:
            # Not a recognized city or event type
            logger.info(f"Message is neither city nor event type: {request.message}")

        # Save user message with extracted preferences (after we've determined location)
        # Only save for initial responses here - non-initial responses will be saved later
        if request.is_initial_response:
            prefs_dict = extracted_preferences.dict() if extracted_preferences else None
            logger.info(f"Saving initial user message with extracted_preferences: {prefs_dict}")
            # Save in background (non-blocking)
            asyncio.create_task(conversation_storage.save_message_async(user_id, conversation_id, {
                "role": "user",
                "content": request.message,
                "timestamp": datetime.now().isoformat(),
                "extracted_preferences": prefs_dict
            }))
            logger.info(f"Queued user message save for conversation {conversation_id}, location in prefs: {prefs_dict.get('location') if prefs_dict else 'None'}")
        
        
        # Step 3: For non-initial responses, retrieve location from conversation
        if not request.is_initial_response:
            # Retrieve location from stored conversation
            stored_location = None
            try:
                logger.info(f"Retrieving conversation {conversation_id} for user {user_id} (anonymous: {user_id.startswith('user_')})")
                conversation = conversation_storage.get_conversation(user_id, conversation_id)
                if conversation:
                    logger.info(f"Conversation found, message count: {len(conversation.get('messages', []))}")
                    if conversation.get('messages'):
                        for idx, msg in enumerate(conversation.get('messages', [])):
                            if isinstance(msg, dict):
                                msg_role = msg.get('role')
                                msg_content = msg.get('content', '')[:50]
                                stored_prefs = msg.get('extracted_preferences')
                                logger.info(f"Message {idx}: role={msg_role}, content='{msg_content}...', has_prefs={stored_prefs is not None}")
                                if stored_prefs:
                                    if isinstance(stored_prefs, dict):
                                        location_value = stored_prefs.get('location')
                                        logger.info(f"  extracted_preferences dict: location={location_value}")
                                        if location_value and location_value != "none":
                                            stored_location = location_value
                                            logger.info(f"✓ Found stored location in message {idx}: {stored_location}")
                                            break
                                    else:
                                        logger.warning(f"  extracted_preferences is not a dict, type: {type(stored_prefs)}")
                else:
                    logger.warning(f"Conversation {conversation_id} not found or empty")
            except Exception as e:
                logger.error(f"Could not retrieve conversation to get stored location: {e}", exc_info=True)
            
            # Check if message is a supported event type (from button selection)
            supported_event_types = event_crawler.get_supported_events()
            message_lower = request.message.lower().strip()
            if message_lower in supported_event_types:
                # User selected event type from button
                if extracted_preferences:
                    extracted_preferences.event_type = message_lower
                else:
                    extracted_preferences = UserPreferences(event_type=message_lower)
                logger.info(f"Using event type from button selection: {message_lower}")
            
            # Use stored location if available
            if stored_location and not location_provided:
                city = stored_location.lower()
                location_provided = True
                if extracted_preferences:
                    extracted_preferences.location = stored_location
                else:
                    extracted_preferences = UserPreferences(location=stored_location)
                logger.info(f"Using stored location: {stored_location}")
            
            # Save user message with combined preferences (location + event type)
            # Save in background (non-blocking)
            asyncio.create_task(conversation_storage.save_message_async(user_id, conversation_id, {
                "role": "user",
                "content": request.message,
                "timestamp": datetime.now().isoformat(),
                "extracted_preferences": extracted_preferences.dict() if extracted_preferences else None
            }))
        
        # Step 4: Default fallback for non-initial responses or when location still missing
        if not city:
            city = "new york"
            logger.info("No city found, defaulting to New York")
            # If this is not an initial response and we're defaulting, inform the user
            if not request.is_initial_response:
                logger.info("Informing user that we're defaulting to New York")
        
        logger.info(f"Final city decision: {city}, Event type: {extracted_preferences.event_type if extracted_preferences else 'none'}")
        
        # Step 2: Check if city is provided but no event type (ask for event type)
        event_type_provided = extracted_preferences and extracted_preferences.event_type and extracted_preferences.event_type != "none"
        
        if location_provided and not event_type_provided:
            logger.info("Location provided but no event type, asking for event type")
            follow_up_message = "Great! What kind of events are you interested in?"
            yield f"data: {json.dumps({'type': 'message', 'content': follow_up_message, 'location_processed': True, 'usage_stats': usage_stats, 'trial_exceeded': False, 'conversation_id': conversation_id})}\n\n"
            yield f"data: {json.dumps({'type': 'done'})}\n\n"
            
            # Save assistant message with stored location (in background, non-blocking)
            asyncio.create_task(conversation_storage.save_message_async(user_id, conversation_id, {
                "role": "assistant",
                "content": follow_up_message,
                "timestamp": datetime.now().isoformat(),
                "recommendations": [],
                "extracted_preferences": extracted_preferences.dict() if extracted_preferences else None
            }))
            return
        
        # Step 3: Pre-cache all event types for this city (if not already cached)
        # This allows frontend to show event type buttons and retrieve instantly
        cache_manager.cache_all_event_types_for_city(city, event_crawler)
        
        # Determine event type/category for current request
        event_type = "events"  # default
        if extracted_preferences and extracted_preferences.event_type and extracted_preferences.event_type != "none":
            event_type = extracted_preferences.event_type.lower()
        
        # Step 6: Get cached events for the selected event type (should be instant now)
        # Get cached events (should be instant since we pre-cached)
        cached_events = cache_manager.get_cached_events(city, event_type=event_type, event_crawler=None)
        cache_age_hours = cache_manager.get_cache_age(city, event_type=event_type)

        if cached_events:
            events = cached_events
            if cache_age_hours is not None and cache_age_hours > 0:
                # Using cached events
                logger.info(f"Using cached events for {city} (age: {cache_age_hours:.1f}h)")
                cache_used = True
            else:
                # Freshly fetched events
                logger.info(f"Fetched {len(events)} fresh events for {city}")
                cache_used = False
        else:
            logger.warning(f"Failed to get any events for {city}")
            events = []
            cache_used = False
            cache_age_hours = None
        
        # Step 4: LLM-powered intelligent event search with preferences
        logger.info(f"Starting LLM search for query: '{request.message}' with {len(events)} events")
        
        # Convert UserPreferences object to dict for search service
        user_preferences_dict = None
        if extracted_preferences:
            user_preferences_dict = {
                'location': extracted_preferences.location,
                'date': extracted_preferences.date,
                'time': extracted_preferences.time,
                'event_type': extracted_preferences.event_type
            }
        
        # Run AI processing directly (no status messages to avoid timing issues)
        top_events = await search_service.intelligent_event_search(
            request.message, 
            events, 
            user_preferences=user_preferences_dict
        )
        logger.info(f"LLM search returned {len(top_events)} events")
        
        # Debug: Check if events have LLM scores
        if top_events:
            first_event = top_events[0]
            logger.info(f"First event has llm_scores: {first_event.get('llm_scores', 'None')}")
            logger.info(f"First event relevance_score: {first_event.get('relevance_score', 'None')}")
        
        # Step 5: Create extraction summary if preferences were extracted
        extraction_summary = None
        # if extracted_preferences:
        #     summary_parts = []
        #     if extracted_preferences.location and extracted_preferences.location != "none":
        #         summary_parts.append(f"📍 {extracted_preferences.location}")
        #     if extracted_preferences.date and extracted_preferences.date != "none":
        #         summary_parts.append(f"📅 {extracted_preferences.date}")
        #     if extracted_preferences.time and extracted_preferences.time != "none":
        #         summary_parts.append(f"🕐 {extracted_preferences.time}")
        #     if extracted_preferences.event_type and extracted_preferences.event_type != "none":
        #         summary_parts.append(f"🎭 {extracted_preferences.event_type}")
        #     
        #     if summary_parts:
        #         extraction_summary = " • ".join(summary_parts)
        
        # Step 6: Generate and send main response message first
        location_note = ""
        if not location_provided and city == "new york":
            location_note = " (I couldn't determine your location, so I'm defaulting to New York)"
        
        if top_events:
            response_message = (
                f"Found {len(top_events)} events in {format_city_name(city)} that match your search!"
                f"{location_note} Check out the recommendations ↓"
            )
        else:
            response_message = (
                f"😔 I couldn't find any events in {format_city_name(city)} matching your query."
                f"{location_note} Try asking about 'fashion events', 'music concerts', "
                f"'halloween parties', or 'free events'."
            )
        
        # Determine if location was just processed (for follow-up message)
        location_just_processed = request.is_initial_response and location_provided
        
        # Send the main message first
        yield f"data: {json.dumps({'type': 'message', 'content': response_message, 'extraction_summary': extraction_summary, 'usage_stats': usage_stats, 'trial_exceeded': False, 'conversation_id': conversation_id, 'location_processed': location_just_processed})}\n\n"
        
        # # Longer delay to ensure message is fully rendered before recommendations start
        # # This prevents the message from appearing after recommendations
        # await asyncio.sleep(0.8)
        
        # Step 7: Format recommendations and stream them one by one
        formatted_recommendations = []
        for i, event in enumerate(top_events):
            formatted_rec = {
                "type": "event",
                "data": {
                    **event,  # This includes llm_scores and relevance_score
                    "source": "cached" if cache_used else "realtime"
                },
                "relevance_score": event.get('relevance_score', 0.5),  # Keep for backward compatibility
                "explanation": f"Event in {format_city_name(city)}: {event.get('title', 'Unknown Event')}"
            }
            formatted_recommendations.append(formatted_rec)
            
            # Stream each recommendation
            yield f"data: {json.dumps({'type': 'recommendation', 'data': formatted_rec})}\n\n"
            await asyncio.sleep(0.2)  # Small delay between recommendations
        
        # Save assistant response (in background, non-blocking)
        asyncio.create_task(conversation_storage.save_message_async(user_id, conversation_id, {
            "role": "assistant",
            "content": response_message,
            "timestamp": datetime.now().isoformat(),
            "recommendations": formatted_recommendations,
            "extracted_preferences": extracted_preferences.dict() if extracted_preferences else None,
            "cache_used": cache_used,
            "cache_age_hours": cache_age_hours
        }))

        # Update conversation metadata (in background, non-blocking)
        asyncio.create_task(conversation_storage.update_metadata_async(user_id, conversation_id, {
            "last_message_at": datetime.now().isoformat()
        }))
        
        # Signal completion
        yield f"data: {json.dumps({'type': 'done'})}\n\n"
        
    except Exception as e:
        logger.error(f"Error in streaming chat: {e}", exc_info=True)
        yield f"data: {json.dumps({'type': 'error', 'content': f'Error processing chat request: {str(e)}'})}\n\n"
        yield f"data: {json.dumps({'type': 'done'})}\n\n"

@app.post("/api/chat/stream")
async def stream_chat(request: ChatRequest):
    """
    Streaming chat endpoint using Server-Sent Events
    """
    return StreamingResponse(
        stream_chat_response(request),
        media_type="text/event-stream",
        headers={
            "Cache-Control": "no-cache",
            "Connection": "keep-alive",
            "Access-Control-Allow-Origin": "*",
            "Access-Control-Allow-Headers": "Cache-Control",
        }
    )

@app.get("/api/usage/{user_id}")
async def get_user_usage(user_id: str):
    """Get usage statistics for a user"""
    usage = usage_tracker.get_usage(user_id)
    return usage


@app.post("/api/auth/register")
async def register_with_token(request: dict = Body(...)):
    """Register a Firebase-authenticated user and migrate their conversation history"""

    token = request.get("token")
    anonymous_user_id = request.get("anonymous_user_id")

    if not token:
        raise HTTPException(status_code=400, detail="Firebase token required")

    try:
        # Verify the Firebase token
        user_data = user_manager.authenticate_with_token(token)

        # The user is already created in Firebase Auth, now we just need to
        # migrate conversations and mark as registered
        real_user_id = user_data["user_id"]

        # Migrate conversations from anonymous to registered user
        migrated_count = conversation_storage.migrate_user_conversations(
            anonymous_user_id,
            real_user_id
        )

        # Mark as registered in usage tracker
        usage_tracker.mark_registered(anonymous_user_id, real_user_id)

        logger.info(f"User registered with Firebase: {user_data['email']} -> {real_user_id}")

        return {
            "success": True,
            "user_id": real_user_id,
            "migrated_conversations": migrated_count,
            "message": (
                f"Registration successful! {migrated_count} conversations migrated."
            )
        }
    except ValueError as e:
        logger.error(f"Firebase registration error: {str(e)}")
        raise HTTPException(status_code=400, detail=str(e))
    except Exception as e:
        logger.error(f"Firebase registration error (Unexpected): {str(e)}", exc_info=True)
        raise HTTPException(status_code=500, detail=f"Internal server error: {str(e)}")

@app.post("/api/auth/verify")
async def verify_auth_token(request: dict = Body(...)):
    """Verify Firebase Auth token"""

    token = request.get("token")
    if not token:
        raise HTTPException(status_code=401, detail="No authentication token provided")

    try:
        user_data = user_manager.authenticate_with_token(token)
        return {
            "success": True,
            "user_id": user_data.get("user_id"),
            "email": user_data.get("email"),
            "name": user_data.get("name")
        }
    except ValueError as e:
        raise HTTPException(status_code=401, detail=str(e))


@app.post("/api/users/migrate-conversations")
async def migrate_conversations(request: MigrateConversationsRequest = Body(...)):
    """Migrate conversations from anonymous user to registered user"""
    # Now uses Firebase conversation storage
    try:
        migrated_count = conversation_storage.migrate_user_conversations(
            request.anonymous_user_id,
            request.real_user_id
        )

        return {
            "success": True,
            "migrated_conversations": migrated_count
        }
    except Exception as e:
        logger.error(f"Conversation migration failed: {e}")
        return {"success": False, "error": str(e)}

@app.post("/api/conversations/create")
async def create_conversation(request: CreateConversationRequest = Body(...)):
    """Create a new conversation for a user"""
    conversation_id = conversation_storage.create_conversation(request.user_id, request.metadata)
    return {"conversation_id": conversation_id}

@app.get("/api/conversations/{user_id}/{conversation_id}")
async def get_conversation(user_id: str, conversation_id: str):
    """Get specific conversation for a user"""
    try:
        conversation = conversation_storage.get_conversation(user_id, conversation_id)
        return conversation
    except FileNotFoundError:
        raise HTTPException(status_code=404, detail="Conversation not found")

@app.get("/api/conversations/{user_id}/list")
async def list_user_conversations(user_id: str, limit: int = 50):
    """List all conversations for a specific user"""
    conversations = conversation_storage.list_user_conversations(user_id, limit)
    return {"conversations": conversations}

@app.delete("/api/conversations/{user_id}/{conversation_id}")
async def delete_conversation(user_id: str, conversation_id: str):
    """Delete a conversation"""
    try:
        conversation_storage.delete_conversation(user_id, conversation_id)
        return {"success": True}
    except FileNotFoundError:
        raise HTTPException(status_code=404, detail="Conversation not found")


@app.post("/api/cache/cleanup")
async def cleanup_cache():
    """Manually clean up expired cache files"""
    try:
        cache_manager.cleanup_old_cache()
        stats = cache_manager.get_cache_stats()
        return {
            "success": True,
            "message": "Cache cleanup completed",
            "stats": stats
        }
    except Exception as e:
        logger.error(f"Error cleaning up cache: {e}")
        return {
            "success": False,
            "error": str(e)
        }

@app.get("/api/cache/stats")
async def get_cache_stats():
    """Get detailed cache statistics"""
    try:
        stats = cache_manager.get_cache_stats()
        return {
            "success": True,
            "stats": stats
        }
    except Exception as e:
        logger.error(f"Error getting cache stats: {e}")
        return {
            "success": False,
            "error": str(e)
        }

@app.on_event("startup")
async def startup_event():
    """Initialize services on application startup"""
    logger.info("🚀 Application startup: Initializing services...")
    
    # Clean up old cache on startup
    cache_manager.cleanup_old_cache()
    
    # Start the city events scheduler
    city_events_scheduler.start()
    logger.info("✅ City events scheduler started (runs every 6 hours)")

@app.on_event("shutdown")
async def shutdown_event():
    """Cleanup on application shutdown"""
    logger.info("🛑 Application shutdown: Stopping services...")
    
    # Stop the scheduler
    city_events_scheduler.stop()
    logger.info("✅ City events scheduler stopped")

if __name__ == "__main__":
    logger.info("Starting Smart Cached RAG Local Life Assistant...")
    logger.info("Features: City-based caching + Real-time events + Rate limit protection + Proactive event fetching")
    logger.info(f"Cache TTL: {CACHE_TTL_HOURS} hours")
    
    # Use PORT environment variable for Render deployment, fallback to 8000 for local development
    port = int(os.getenv("PORT", 8000))
    logger.info(f"Starting server on port {port}")
    
    uvicorn.run(app, host="0.0.0.0", port=port)<|MERGE_RESOLUTION|>--- conflicted
+++ resolved
@@ -25,11 +25,8 @@
 from .usage_tracker import UsageTracker
 from .conversation_storage import ConversationStorage
 from .user_manager import UserManager
-<<<<<<< HEAD
 from .location_service import LocationResolver
 from .scheduler_service import CityEventsScheduler
-=======
->>>>>>> b3717e3e
 
 # Load environment variables from .env file
 load_dotenv('../.env') or load_dotenv('.env') or load_dotenv('/app/.env')
@@ -205,7 +202,6 @@
         logger.error(f"Error getting stats: {e}")
         return {"status": "error", "message": str(e)}
 
-<<<<<<< HEAD
 @app.get("/api/popular-events")
 async def get_popular_events(limit: int = 12):
     """Get popular events (top 1 per city) for landing page"""
@@ -265,17 +261,9 @@
             "error": str(e)
         }
 
-@app.post("/api/chat", response_model=ChatResponse)
-async def smart_cached_chat(request: ChatRequest):
-    """
-    Smart cached chat endpoint
-    Uses cache when available, fetches fresh data when needed
-    """
-=======
 @app.get("/api/supported-event-types")
 async def get_supported_event_types():
     """Get list of supported event types for frontend buttons"""
->>>>>>> b3717e3e
     try:
         supported_types = event_crawler.get_supported_events()
         return {
