#!/usr/bin/env python3
"""
Smart Cached RAG Local Life Assistant
Combines real-time fetching with intelligent city-based caching
"""

import logging
import os
from typing import Dict, Any, List, Optional, Tuple
from datetime import datetime
from fastapi import FastAPI, HTTPException, Request, Response, Body
from fastapi.middleware.cors import CORSMiddleware
from fastapi.responses import StreamingResponse
from pydantic import BaseModel
import uvicorn
import json
import asyncio
from dotenv import load_dotenv

from .firebase_config import db
from .event_service import EventCrawler
from .cache_manager import CacheManager
from .search_service import SearchService
from .extraction_service import UserPreferences
from .usage_tracker import UsageTracker
from .conversation_storage import ConversationStorage
from .user_manager import UserManager

# Load environment variables from .env file
load_dotenv('../.env') or load_dotenv('.env') or load_dotenv('/app/.env')

# Setup logging
logging.basicConfig(level=logging.INFO)
logger = logging.getLogger(__name__)

app = FastAPI(title="Smart Cached RAG Local Life Assistant", version="2.1.0")

# Add CORS middleware
domain_name = os.getenv("DOMAIN_NAME")
logger.info(f"DOMAIN_NAME environment variable: '{domain_name}'")


if domain_name and domain_name not in ["your-domain.com", "localhost", ""]:
    # Production: Allow the actual domain and www subdomain
    allow_origins = [
        f"http://{domain_name}",
        f"https://{domain_name}",
        f"https://www.{domain_name}",
    ]
    logger.info(f"Production CORS configured for domain: {domain_name}")
else:
    # Development: Allow localhost and common dev ports
    allow_origins = [
        "http://localhost:3000", 
        "http://localhost:8000", 
        "http://127.0.0.1:3000", 
        "http://127.0.0.1:8000", 
        "http://localhost:5173", 
        "http://127.0.0.1:5173"
    ]

# # Always add Render frontend domain for deployment
# render_frontend_domain = "https://locallifeassistant-frontend.onrender.com"
# if render_frontend_domain not in allow_origins:
#     allow_origins.append(render_frontend_domain)
#     logger.info(f"Added Render frontend domain to CORS: {render_frontend_domain}")

# # Log CORS configuration for debugging
# logger.info(f"DOMAIN_NAME environment variable: '{domain_name}'")

# Manual CORS middleware - simplified and more explicit
@app.middleware("http")
async def cors_middleware(request, call_next):
    origin = request.headers.get("origin")
    # logger.info(f"CORS middleware - Origin: {origin}, Allowed origins: {allow_origins}")

    # Handle preflight requests
    if request.method == "OPTIONS":
        response = Response()
        # Set the origin header if it's in the allowed origins
        if origin in allow_origins:
            response.headers["Access-Control-Allow-Origin"] = origin
            # logger.info(f"OPTIONS: Set Access-Control-Allow-Origin to {origin}")
        response.headers["Access-Control-Allow-Credentials"] = "true"
        response.headers["Access-Control-Allow-Methods"] = "GET, POST, PUT, DELETE, OPTIONS"
        response.headers["Access-Control-Allow-Headers"] = "*"
        response.headers["Access-Control-Max-Age"] = "600"
        # Add headers to help with Firebase Auth popups
        response.headers["Cross-Origin-Opener-Policy"] = "same-origin-allow-popups"
        response.headers["Cross-Origin-Embedder-Policy"] = "credentialless"
        return response

    # Handle actual requests - ALWAYS call next first to get response
    response = await call_next(request)

    # Set CORS headers on the response
    if origin in allow_origins:
        response.headers["Access-Control-Allow-Origin"] = origin
        # logger.info(f"GET/POST: Set Access-Control-Allow-Origin to {origin}")
    response.headers["Access-Control-Allow-Credentials"] = "true"
    response.headers["Access-Control-Allow-Methods"] = "GET, POST, PUT, DELETE, OPTIONS"
    response.headers["Access-Control-Allow-Headers"] = "*"
    # Add headers to help with Firebase Auth popups
    response.headers["Cross-Origin-Opener-Policy"] = "same-origin-allow-popups"
    response.headers["Cross-Origin-Embedder-Policy"] = "credentialless"
    return response

# Add middleware to log CORS requests for debugging
@app.middleware("http")
async def log_cors_requests(request: Request, call_next):
    origin = request.headers.get("origin")
    # logger.info(f"CORS middleware - Origin: {origin}, Allowed origins: {allow_origins}")
    response = await call_next(request)
    return response

# Pydantic models
class ChatRequest(BaseModel):
    message: str
    conversation_history: List[Dict[str, Any]] = []
    llm_provider: str = "openai"
    user_preferences: Optional[UserPreferences] = None
    is_initial_response: bool = False  # Flag for welcome message response
    user_id: str  # NEW - Required anonymous user ID
    conversation_id: Optional[str] = None  # NEW

class ChatResponse(BaseModel):
    message: str
    recommendations: List[Dict[str, Any]] = []
    llm_provider_used: str
    cache_used: bool = False
    cache_age_hours: Optional[float] = None
    extracted_preferences: Optional[UserPreferences] = None  # NEW
    extraction_summary: Optional[str] = None  # NEW
    usage_stats: Optional[Dict[str, Any]] = None  # NEW - Trial info
    trial_exceeded: bool = False  # NEW - Flag to show registration prompt
    conversation_id: str  # NEW

class CreateConversationRequest(BaseModel):
    """Request model for creating a conversation"""
    user_id: str
    metadata: Optional[Dict[str, Any]] = None

# Cache configuration
CACHE_TTL_HOURS = 6  # Cache events for 6 hours

class MigrateConversationsRequest(BaseModel):
    """Request model for migrating conversations"""
    anonymous_user_id: str
    real_user_id: str

# Initialize services
event_crawler = EventCrawler()
cache_manager = CacheManager(ttl_hours=CACHE_TTL_HOURS)
search_service = SearchService()
usage_tracker = UsageTracker()
conversation_storage = ConversationStorage()
user_manager = UserManager()

# Conversations are now stored in Firestore
logger.info("Conversations storage: Firestore")

# Users are now stored in Firestore
logger.info("Users storage: Firestore")


# Helper function to format city name
def format_city_name(city: str) -> str:
    """Format city name from snake_case to Title Case"""
    return city.replace('_', ' ').title()

def normalize_city_name(city: str) -> str:
    """Convert Title Case city name to snake_case for backend processing"""
    return city.lower().replace(' ', '_')

# Routes
@app.get("/health")
async def health_check():
    """Health check endpoint"""
    return {
        "status": "healthy", 
        "version": "2.1.0", 
        "features": ["smart_caching", "real_time_events", "city_based_cache"]
    }

@app.get("/stats")
async def get_stats():
    """Get system statistics including cache info"""
    try:
        cache_stats = cache_manager.get_cache_stats()
        
        return {
            "status": "active",
            "cache_stats": cache_stats,
            "features": ["smart_caching", "real_time_events", "city_based_cache", "llm_city_extraction"]
        }
    except Exception as e:
        logger.error(f"Error getting stats: {e}")
        return {"status": "error", "message": str(e)}

@app.get("/api/supported-event-types")
async def get_supported_event_types():
    """Get list of supported event types for frontend buttons"""
    try:
        supported_types = event_crawler.get_supported_events()
        return {
            "success": True,
            "event_types": supported_types
        }
    except Exception as e:
        logger.error(f"Error getting supported event types: {e}")
        return {"success": False, "error": str(e)}

@app.get("/api/supported-cities")
async def get_supported_cities():
    """Get list of supported cities for frontend buttons"""
    try:
        supported_cities = event_crawler.get_supported_cities()
        return {
            "success": True,
            "cities": supported_cities
        }
    except Exception as e:
        logger.error(f"Error getting supported cities: {e}")
        return {"success": False, "error": str(e)}


async def stream_chat_response(request: ChatRequest):
    """Generator function for streaming chat responses"""
    try:
        logger.info(f"Streaming chat request: {request.message}")
        user_id = request.user_id
        
        # Check trial limit for anonymous users
        if user_id.startswith("user_"):  # Anonymous user
            if usage_tracker.check_trial_limit(user_id):
                # Trial exceeded - return prompt to register
                trial_limit = usage_tracker.trial_limit
                trial_message = (
                    f"🔒 You've reached your free trial limit of {trial_limit} interactions! "
                    f"Please register to continue using our service and keep your conversation history."
                )
                yield f"data: {json.dumps({'type': 'message', 'content': trial_message, 'trial_exceeded': True})}\n\n"
                yield f"data: {json.dumps({'type': 'done'})}\n\n"
                return
        
        # Increment usage for anonymous users
        if user_id.startswith("user_"):
            usage_stats = usage_tracker.increment_usage(user_id)
        else:
            usage_stats = None
        
        # Get or create conversation
        conversation_id = request.conversation_id
        if not conversation_id:
            conversation_id = conversation_storage.create_conversation(user_id, {
                "llm_provider": request.llm_provider
            })

        # Step 1: Extract city and event type from message format "city:event_type: message" or "city: message"
        city = None
        location_provided = False
        extracted_preferences = None
        
        message_lower = request.message.lower().strip()
        supported_cities = event_crawler.get_supported_cities()
        supported_event_types = event_crawler.get_supported_events()
        
        logger.info(f"Received message: '{request.message}'")
        logger.info(f"Supported cities (first 5): {supported_cities[:5] if len(supported_cities) > 5 else supported_cities}")
        logger.info(f"Supported event types: {supported_event_types}")
        
        # Extract city and event type from message format "city:event_type: message" or "city: message"
        # Frontend always sends this format, so message_parts is guaranteed to have at least 2 parts
        message_parts = request.message.split(':', 2)
        logger.info(f"Message parts after split: {message_parts}, length: {len(message_parts)}")
        
        # First part is always the city (in snake_case from frontend)
        potential_city = message_parts[0].strip().lower()
        logger.info(f"Potential city from message: '{potential_city}'")
        
        # Check if the city is in supported cities (already in snake_case from frontend)
        if potential_city in supported_cities:
            city = potential_city
            location_provided = True
            logger.info(f"City '{city}' found in supported_cities")
        else:
            # Try normalizing the city name (in case frontend sends Title Case)
            normalized_city = normalize_city_name(message_parts[0].strip())
            if normalized_city in supported_cities:
                city = normalized_city
                location_provided = True
                logger.info(f"City '{normalized_city}' found after normalization")
            else:
                logger.warning(f"City '{potential_city}' not found in supported_cities, defaulting to New York")
                city = "new york"
                location_provided = False
        
        # Check for event type (format: "city:event_type: message" or "city: message")
        if len(message_parts) >= 3:
            # Format: "city:event_type: message"
            potential_event_type = message_parts[1].strip().lower()
            logger.info(f"Checking potential event type '{potential_event_type}' in supported_event_types")
            if potential_event_type in supported_event_types:
                extracted_preferences = UserPreferences(location=city, event_type=potential_event_type)
                logger.info(f"✓ Extracted city '{city}' and event type '{potential_event_type}' from message prefix")
            else:
                logger.warning(f"Event type '{potential_event_type}' not found in supported_event_types")
                # Event type not in prefix, check in actual message
                actual_message = message_parts[2].strip().lower()
                for event_type in supported_event_types:
                    if event_type in actual_message:
                        extracted_preferences = UserPreferences(location=city, event_type=event_type)
                        logger.info(f"Extracted city '{city}' and event type '{event_type}' from message content")
                        break
                if not extracted_preferences:
                    extracted_preferences = UserPreferences(location=city)
                    logger.info(f"Extracted city '{city}' from message, no event type found")
        else:
            # Format: "city: message" - check message for event type
            actual_message = message_parts[1].strip().lower()
            for event_type in supported_event_types:
                if event_type in actual_message:
                    extracted_preferences = UserPreferences(location=city, event_type=event_type)
                    logger.info(f"Extracted city '{city}' and event type '{event_type}' from message content")
                    break
            if not extracted_preferences:
                extracted_preferences = UserPreferences(location=city)
                logger.info(f"Extracted city '{city}' from message, no event type found")

        # Save user message with extracted preferences (after we've determined location)
        # Only save for initial responses here - non-initial responses will be saved later
        if request.is_initial_response:
            prefs_dict = extracted_preferences.dict() if extracted_preferences else None
            logger.info(f"Saving initial user message with extracted_preferences: {prefs_dict}")
<<<<<<< HEAD
            if extracted_preferences:
                logger.info(f"Extracted preferences details - location: {extracted_preferences.location}, event_type: {extracted_preferences.event_type}")
            conversation_storage.save_message(user_id, conversation_id, {
=======
            # Save in background (non-blocking)
            asyncio.create_task(conversation_storage.save_message_async(user_id, conversation_id, {
>>>>>>> b3717e3e
                "role": "user",
                "content": request.message,
                "timestamp": datetime.now().isoformat(),
                "extracted_preferences": prefs_dict
            }))
            logger.info(f"Queued user message save for conversation {conversation_id}, location in prefs: {prefs_dict.get('location') if prefs_dict else 'None'}")
        
        
        # Step 3: Save user message for non-initial responses
        if not request.is_initial_response:
<<<<<<< HEAD
            # Save user message with extracted preferences
            conversation_storage.save_message(user_id, conversation_id, {
=======
            # Retrieve location from stored conversation
            stored_location = None
            try:
                logger.info(f"Retrieving conversation {conversation_id} for user {user_id} (anonymous: {user_id.startswith('user_')})")
                conversation = conversation_storage.get_conversation(user_id, conversation_id)
                if conversation:
                    logger.info(f"Conversation found, message count: {len(conversation.get('messages', []))}")
                    if conversation.get('messages'):
                        for idx, msg in enumerate(conversation.get('messages', [])):
                            if isinstance(msg, dict):
                                msg_role = msg.get('role')
                                msg_content = msg.get('content', '')[:50]
                                stored_prefs = msg.get('extracted_preferences')
                                logger.info(f"Message {idx}: role={msg_role}, content='{msg_content}...', has_prefs={stored_prefs is not None}")
                                if stored_prefs:
                                    if isinstance(stored_prefs, dict):
                                        location_value = stored_prefs.get('location')
                                        logger.info(f"  extracted_preferences dict: location={location_value}")
                                        if location_value and location_value != "none":
                                            stored_location = location_value
                                            logger.info(f"✓ Found stored location in message {idx}: {stored_location}")
                                            break
                                    else:
                                        logger.warning(f"  extracted_preferences is not a dict, type: {type(stored_prefs)}")
                else:
                    logger.warning(f"Conversation {conversation_id} not found or empty")
            except Exception as e:
                logger.error(f"Could not retrieve conversation to get stored location: {e}", exc_info=True)
            
            # Check if message is a supported event type (from button selection)
            supported_event_types = event_crawler.get_supported_events()
            message_lower = request.message.lower().strip()
            if message_lower in supported_event_types:
                # User selected event type from button
                if extracted_preferences:
                    extracted_preferences.event_type = message_lower
                else:
                    extracted_preferences = UserPreferences(event_type=message_lower)
                logger.info(f"Using event type from button selection: {message_lower}")
            
            # Use stored location if available
            if stored_location and not location_provided:
                city = stored_location.lower()
                location_provided = True
                if extracted_preferences:
                    extracted_preferences.location = stored_location
                else:
                    extracted_preferences = UserPreferences(location=stored_location)
                logger.info(f"Using stored location: {stored_location}")
            
            # Save user message with combined preferences (location + event type)
            # Save in background (non-blocking)
            asyncio.create_task(conversation_storage.save_message_async(user_id, conversation_id, {
>>>>>>> b3717e3e
                "role": "user",
                "content": request.message,
                "timestamp": datetime.now().isoformat(),
                "extracted_preferences": extracted_preferences.dict() if extracted_preferences else None
            }))
        
        logger.info(f"Final city decision: {city}, Event type: {extracted_preferences.event_type if extracted_preferences else 'none'}")
        
<<<<<<< HEAD
=======
        # Step 2: Check if city is provided but no event type (ask for event type)
        event_type_provided = extracted_preferences and extracted_preferences.event_type and extracted_preferences.event_type != "none"
        
        if location_provided and not event_type_provided:
            logger.info("Location provided but no event type, asking for event type")
            follow_up_message = "Great! What kind of events are you interested in?"
            yield f"data: {json.dumps({'type': 'message', 'content': follow_up_message, 'location_processed': True, 'usage_stats': usage_stats, 'trial_exceeded': False, 'conversation_id': conversation_id})}\n\n"
            yield f"data: {json.dumps({'type': 'done'})}\n\n"
            
            # Save assistant message with stored location (in background, non-blocking)
            asyncio.create_task(conversation_storage.save_message_async(user_id, conversation_id, {
                "role": "assistant",
                "content": follow_up_message,
                "timestamp": datetime.now().isoformat(),
                "recommendations": [],
                "extracted_preferences": extracted_preferences.dict() if extracted_preferences else None
            }))
            return
        
>>>>>>> b3717e3e
        # Step 3: Pre-cache all event types for this city (if not already cached)
        # This allows frontend to show event type buttons and retrieve instantly
        cache_manager.cache_all_event_types_for_city(city, event_crawler)
        
        # Determine event type/category for current request
        event_type = "events"  # default
        if extracted_preferences and extracted_preferences.event_type and extracted_preferences.event_type != "none":
            event_type = extracted_preferences.event_type.lower()
            logger.info(f"Using extracted event type: {event_type}")
        else:
            logger.warning(f"No event type extracted, using default 'events'. Extracted preferences: {extracted_preferences.dict() if extracted_preferences else None}")
        
        # Step 6: Get cached events for the selected event type (should be instant now)
        # Get cached events (should be instant since we pre-cached)
        cached_events = cache_manager.get_cached_events(city, event_type=event_type, event_crawler=None)
        cache_age_hours = cache_manager.get_cache_age(city, event_type=event_type)

        if cached_events:
            events = cached_events
            if cache_age_hours is not None and cache_age_hours > 0:
                # Using cached events
                logger.info(f"Using cached events for {city} (age: {cache_age_hours:.1f}h)")
                cache_used = True
            else:
                # Freshly fetched events
                logger.info(f"Fetched {len(events)} fresh events for {city}")
                cache_used = False
        else:
            logger.warning(f"Failed to get any events for {city}")
            events = []
            cache_used = False
            cache_age_hours = None
        
        # Step 4: LLM-powered intelligent event search with preferences
<<<<<<< HEAD
        # Alternate between two similar messages to keep users engaged
        analysis_messages = [
            "Analyzing events with AI to find the best matches...",
            "Using AI to rank and filter the most relevant events..."
        ]
        
        # Extract the actual user query (remove city:event_type: prefix if present)
        actual_user_query = request.message
        if ':' in request.message:
            # Check if message has format "city:event_type: message" or "city: message"
            message_parts = request.message.split(':', 2)
            if len(message_parts) >= 2:
                # Check if first part is a city
                potential_city = message_parts[0].strip().lower()
                if potential_city in supported_cities:
                    # This is a prefixed message, extract the actual user input
                    if len(message_parts) == 3:
                        # Format: "city:event_type: message"
                        actual_user_query = message_parts[2].strip()
                    elif len(message_parts) == 2:
                        # Format: "city: message"
                        actual_user_query = message_parts[1].strip()
                    logger.info(f"Extracted actual user query: '{actual_user_query}' from prefixed message: '{request.message}'")
        
        logger.info(f"Starting LLM search for actual user query: '{actual_user_query}' (original message: '{request.message}') with {len(events)} events")
=======
        logger.info(f"Starting LLM search for query: '{request.message}' with {len(events)} events")
>>>>>>> b3717e3e
        
        # Convert UserPreferences object to dict for search service
        user_preferences_dict = None
        if extracted_preferences:
            user_preferences_dict = {
                'location': extracted_preferences.location,
                'date': extracted_preferences.date,
                'time': extracted_preferences.time,
                'event_type': extracted_preferences.event_type
            }
            logger.info(f"User preferences being used: {user_preferences_dict}")
        else:
            logger.warning("No user preferences extracted - extracted_preferences is None or empty")
        
<<<<<<< HEAD
        # Create a task for the AI processing
        async def ai_processing():
            return await search_service.intelligent_event_search(
                actual_user_query,  # Use the actual user query, not the prefixed message
                events, 
                user_preferences=user_preferences_dict
            )
        
        # Start the AI processing task
        ai_task = asyncio.create_task(ai_processing())
        
        # Send first status message immediately to ensure it's shown
        yield f"data: {json.dumps({'type': 'status', 'content': analysis_messages[0]})}\n\n"
        logger.info(f"AI processing message: {analysis_messages[0]}")
        await asyncio.sleep(0.5)  # Small delay to ensure message is sent
        
        # Show alternating messages while AI is processing
        i = 1
        while not ai_task.done():
            message = analysis_messages[i % 2]  # Alternate between the two messages
            yield f"data: {json.dumps({'type': 'status', 'content': message})}\n\n"
            logger.info(f"AI processing message: {message}")
            await asyncio.sleep(1.5)  # 1.5 second delay between messages
            i += 1
        
        # Wait for AI processing to complete
        top_events = await ai_task
=======
        # Run AI processing directly (no status messages to avoid timing issues)
        top_events = await search_service.intelligent_event_search(
            request.message, 
            events, 
            user_preferences=user_preferences_dict
        )
>>>>>>> b3717e3e
        logger.info(f"LLM search returned {len(top_events)} events")
        
        # Debug: Check if events have LLM scores
        if top_events:
            first_event = top_events[0]
            logger.info(f"First event has llm_scores: {first_event.get('llm_scores', 'None')}")
            logger.info(f"First event relevance_score: {first_event.get('relevance_score', 'None')}")
        
        # Step 5: Create extraction summary if preferences were extracted
        extraction_summary = None
        # if extracted_preferences:
        #     summary_parts = []
        #     if extracted_preferences.location and extracted_preferences.location != "none":
        #         summary_parts.append(f"📍 {extracted_preferences.location}")
        #     if extracted_preferences.date and extracted_preferences.date != "none":
        #         summary_parts.append(f"📅 {extracted_preferences.date}")
        #     if extracted_preferences.time and extracted_preferences.time != "none":
        #         summary_parts.append(f"🕐 {extracted_preferences.time}")
        #     if extracted_preferences.event_type and extracted_preferences.event_type != "none":
        #         summary_parts.append(f"🎭 {extracted_preferences.event_type}")
        #     
        #     if summary_parts:
        #         extraction_summary = " • ".join(summary_parts)
        
        # Step 6: Generate and send main response message first
        location_note = ""
        if not location_provided and city == "new york":
            location_note = " (I couldn't determine your location, so I'm defaulting to New York)"
        
        if top_events:
            response_message = (
                f"Found {len(top_events)} events in {format_city_name(city)} that match your search!"
                f"{location_note} Check out the recommendations ↓"
            )
        else:
            response_message = (
                f"😔 I couldn't find any events in {format_city_name(city)} matching your query."
                f"{location_note} Try asking about 'fashion events', 'music concerts', "
                f"'halloween parties', or 'free events'."
            )
        
        # Determine if location was just processed (for follow-up message)
        location_just_processed = request.is_initial_response and location_provided
        
        # Send the main message first
        yield f"data: {json.dumps({'type': 'message', 'content': response_message, 'extraction_summary': extraction_summary, 'usage_stats': usage_stats, 'trial_exceeded': False, 'conversation_id': conversation_id, 'location_processed': location_just_processed})}\n\n"
        
        # # Longer delay to ensure message is fully rendered before recommendations start
        # # This prevents the message from appearing after recommendations
        # await asyncio.sleep(0.8)
        
        # Step 7: Format recommendations and stream them one by one
        formatted_recommendations = []
        logger.info(f"📤 Starting to stream {len(top_events)} recommendations")
        for i, event in enumerate(top_events):
            formatted_rec = {
                "type": "event",
                "data": {
                    **event,  # This includes llm_scores and relevance_score
                    "source": "cached" if cache_used else "realtime"
                },
                "relevance_score": event.get('relevance_score', 0.5),  # Keep for backward compatibility
                "explanation": f"Event in {format_city_name(city)}: {event.get('title', 'Unknown Event')}"
            }
            formatted_recommendations.append(formatted_rec)
            
            # Stream each recommendation
            event_title = event.get('title', 'Unknown Event')
            logger.info(f"📤 Streaming recommendation {i+1}/{len(top_events)}: {event_title}")
            yield f"data: {json.dumps({'type': 'recommendation', 'data': formatted_rec})}\n\n"
            await asyncio.sleep(0.2)  # Small delay between recommendations
        
<<<<<<< HEAD
        logger.info(f"✅ Finished streaming all {len(formatted_recommendations)} recommendations")
        
        # Save assistant response
        conversation_storage.save_message(user_id, conversation_id, {
=======
        # Save assistant response (in background, non-blocking)
        asyncio.create_task(conversation_storage.save_message_async(user_id, conversation_id, {
>>>>>>> b3717e3e
            "role": "assistant",
            "content": response_message,
            "timestamp": datetime.now().isoformat(),
            "recommendations": formatted_recommendations,
            "extracted_preferences": extracted_preferences.dict() if extracted_preferences else None,
            "cache_used": cache_used,
            "cache_age_hours": cache_age_hours
        }))

        # Update conversation metadata (in background, non-blocking)
        asyncio.create_task(conversation_storage.update_metadata_async(user_id, conversation_id, {
            "last_message_at": datetime.now().isoformat()
        }))
        
        # Ensure all recommendations are sent before signaling completion
        logger.info(f"✅ All {len(formatted_recommendations)} recommendations sent, signaling completion")
        
        # Signal completion
        yield f"data: {json.dumps({'type': 'done'})}\n\n"
        
    except Exception as e:
        logger.error(f"Error in streaming chat: {e}", exc_info=True)
        yield f"data: {json.dumps({'type': 'error', 'content': f'Error processing chat request: {str(e)}'})}\n\n"
        yield f"data: {json.dumps({'type': 'done'})}\n\n"

@app.post("/api/chat/stream")
async def stream_chat(request: ChatRequest):
    """
    Streaming chat endpoint using Server-Sent Events
    """
    return StreamingResponse(
        stream_chat_response(request),
        media_type="text/event-stream",
        headers={
            "Cache-Control": "no-cache",
            "Connection": "keep-alive",
            "Access-Control-Allow-Origin": "*",
            "Access-Control-Allow-Headers": "Cache-Control",
        }
    )

@app.get("/api/usage/{user_id}")
async def get_user_usage(user_id: str):
    """Get usage statistics for a user"""
    usage = usage_tracker.get_usage(user_id)
    return usage


@app.post("/api/auth/register")
async def register_with_token(request: dict = Body(...)):
    """Register a Firebase-authenticated user and migrate their conversation history"""

    token = request.get("token")
    anonymous_user_id = request.get("anonymous_user_id")

    if not token:
        raise HTTPException(status_code=400, detail="Firebase token required")

    try:
        # Verify the Firebase token
        user_data = user_manager.authenticate_with_token(token)

        # The user is already created in Firebase Auth, now we just need to
        # migrate conversations and mark as registered
        real_user_id = user_data["user_id"]

        # Migrate conversations from anonymous to registered user
        migrated_count = conversation_storage.migrate_user_conversations(
            anonymous_user_id,
            real_user_id
        )

        # Mark as registered in usage tracker
        usage_tracker.mark_registered(anonymous_user_id, real_user_id)

        logger.info(f"User registered with Firebase: {user_data['email']} -> {real_user_id}")

        return {
            "success": True,
            "user_id": real_user_id,
            "migrated_conversations": migrated_count,
            "message": (
                f"Registration successful! {migrated_count} conversations migrated."
            )
        }
    except ValueError as e:
        logger.error(f"Firebase registration error: {str(e)}")
        raise HTTPException(status_code=400, detail=str(e))
    except Exception as e:
        logger.error(f"Firebase registration error (Unexpected): {str(e)}", exc_info=True)
        raise HTTPException(status_code=500, detail=f"Internal server error: {str(e)}")

@app.post("/api/auth/verify")
async def verify_auth_token(request: dict = Body(...)):
    """Verify Firebase Auth token"""

    token = request.get("token")
    if not token:
        raise HTTPException(status_code=401, detail="No authentication token provided")

    try:
        user_data = user_manager.authenticate_with_token(token)
        return {
            "success": True,
            "user_id": user_data.get("user_id"),
            "email": user_data.get("email"),
            "name": user_data.get("name")
        }
    except ValueError as e:
        raise HTTPException(status_code=401, detail=str(e))


@app.post("/api/users/migrate-conversations")
async def migrate_conversations(request: MigrateConversationsRequest = Body(...)):
    """Migrate conversations from anonymous user to registered user"""
    # Now uses Firebase conversation storage
    try:
        migrated_count = conversation_storage.migrate_user_conversations(
            request.anonymous_user_id,
            request.real_user_id
        )

        return {
            "success": True,
            "migrated_conversations": migrated_count
        }
    except Exception as e:
        logger.error(f"Conversation migration failed: {e}")
        return {"success": False, "error": str(e)}

@app.post("/api/conversations/create")
async def create_conversation(request: CreateConversationRequest = Body(...)):
    """Create a new conversation for a user"""
    conversation_id = conversation_storage.create_conversation(request.user_id, request.metadata)
    return {"conversation_id": conversation_id}

@app.get("/api/conversations/{user_id}/{conversation_id}")
async def get_conversation(user_id: str, conversation_id: str):
    """Get specific conversation for a user"""
    try:
        conversation = conversation_storage.get_conversation(user_id, conversation_id)
        return conversation
    except FileNotFoundError:
        raise HTTPException(status_code=404, detail="Conversation not found")

@app.get("/api/conversations/{user_id}/list")
async def list_user_conversations(user_id: str, limit: int = 50):
    """List all conversations for a specific user"""
    conversations = conversation_storage.list_user_conversations(user_id, limit)
    return {"conversations": conversations}

@app.delete("/api/conversations/{user_id}/{conversation_id}")
async def delete_conversation(user_id: str, conversation_id: str):
    """Delete a conversation"""
    try:
        conversation_storage.delete_conversation(user_id, conversation_id)
        return {"success": True}
    except FileNotFoundError:
        raise HTTPException(status_code=404, detail="Conversation not found")


@app.post("/api/cache/cleanup")
async def cleanup_cache():
    """Manually clean up expired cache files"""
    try:
        cache_manager.cleanup_old_cache()
        stats = cache_manager.get_cache_stats()
        return {
            "success": True,
            "message": "Cache cleanup completed",
            "stats": stats
        }
    except Exception as e:
        logger.error(f"Error cleaning up cache: {e}")
        return {
            "success": False,
            "error": str(e)
        }

@app.get("/api/cache/stats")
async def get_cache_stats():
    """Get detailed cache statistics"""
    try:
        stats = cache_manager.get_cache_stats()
        return {
            "success": True,
            "stats": stats
        }
    except Exception as e:
        logger.error(f"Error getting cache stats: {e}")
        return {
            "success": False,
            "error": str(e)
        }

if __name__ == "__main__":
    logger.info("Starting Smart Cached RAG Local Life Assistant...")
    logger.info("Features: City-based caching + Real-time events + Rate limit protection")
    logger.info(f"Cache TTL: {CACHE_TTL_HOURS} hours")
    
    # Clean up old cache on startup
    cache_manager.cleanup_old_cache()
    
    # Use PORT environment variable for Render deployment, fallback to 8000 for local development
    port = int(os.getenv("PORT", 8000))
    logger.info(f"Starting server on port {port}")
    
    uvicorn.run(app, host="0.0.0.0", port=port)<|MERGE_RESOLUTION|>--- conflicted
+++ resolved
@@ -332,14 +332,8 @@
         if request.is_initial_response:
             prefs_dict = extracted_preferences.dict() if extracted_preferences else None
             logger.info(f"Saving initial user message with extracted_preferences: {prefs_dict}")
-<<<<<<< HEAD
-            if extracted_preferences:
-                logger.info(f"Extracted preferences details - location: {extracted_preferences.location}, event_type: {extracted_preferences.event_type}")
-            conversation_storage.save_message(user_id, conversation_id, {
-=======
             # Save in background (non-blocking)
             asyncio.create_task(conversation_storage.save_message_async(user_id, conversation_id, {
->>>>>>> b3717e3e
                 "role": "user",
                 "content": request.message,
                 "timestamp": datetime.now().isoformat(),
@@ -350,10 +344,6 @@
         
         # Step 3: Save user message for non-initial responses
         if not request.is_initial_response:
-<<<<<<< HEAD
-            # Save user message with extracted preferences
-            conversation_storage.save_message(user_id, conversation_id, {
-=======
             # Retrieve location from stored conversation
             stored_location = None
             try:
@@ -407,7 +397,6 @@
             # Save user message with combined preferences (location + event type)
             # Save in background (non-blocking)
             asyncio.create_task(conversation_storage.save_message_async(user_id, conversation_id, {
->>>>>>> b3717e3e
                 "role": "user",
                 "content": request.message,
                 "timestamp": datetime.now().isoformat(),
@@ -416,28 +405,6 @@
         
         logger.info(f"Final city decision: {city}, Event type: {extracted_preferences.event_type if extracted_preferences else 'none'}")
         
-<<<<<<< HEAD
-=======
-        # Step 2: Check if city is provided but no event type (ask for event type)
-        event_type_provided = extracted_preferences and extracted_preferences.event_type and extracted_preferences.event_type != "none"
-        
-        if location_provided and not event_type_provided:
-            logger.info("Location provided but no event type, asking for event type")
-            follow_up_message = "Great! What kind of events are you interested in?"
-            yield f"data: {json.dumps({'type': 'message', 'content': follow_up_message, 'location_processed': True, 'usage_stats': usage_stats, 'trial_exceeded': False, 'conversation_id': conversation_id})}\n\n"
-            yield f"data: {json.dumps({'type': 'done'})}\n\n"
-            
-            # Save assistant message with stored location (in background, non-blocking)
-            asyncio.create_task(conversation_storage.save_message_async(user_id, conversation_id, {
-                "role": "assistant",
-                "content": follow_up_message,
-                "timestamp": datetime.now().isoformat(),
-                "recommendations": [],
-                "extracted_preferences": extracted_preferences.dict() if extracted_preferences else None
-            }))
-            return
-        
->>>>>>> b3717e3e
         # Step 3: Pre-cache all event types for this city (if not already cached)
         # This allows frontend to show event type buttons and retrieve instantly
         cache_manager.cache_all_event_types_for_city(city, event_crawler)
@@ -472,7 +439,6 @@
             cache_age_hours = None
         
         # Step 4: LLM-powered intelligent event search with preferences
-<<<<<<< HEAD
         # Alternate between two similar messages to keep users engaged
         analysis_messages = [
             "Analyzing events with AI to find the best matches...",
@@ -498,9 +464,6 @@
                     logger.info(f"Extracted actual user query: '{actual_user_query}' from prefixed message: '{request.message}'")
         
         logger.info(f"Starting LLM search for actual user query: '{actual_user_query}' (original message: '{request.message}') with {len(events)} events")
-=======
-        logger.info(f"Starting LLM search for query: '{request.message}' with {len(events)} events")
->>>>>>> b3717e3e
         
         # Convert UserPreferences object to dict for search service
         user_preferences_dict = None
@@ -515,7 +478,6 @@
         else:
             logger.warning("No user preferences extracted - extracted_preferences is None or empty")
         
-<<<<<<< HEAD
         # Create a task for the AI processing
         async def ai_processing():
             return await search_service.intelligent_event_search(
@@ -543,14 +505,6 @@
         
         # Wait for AI processing to complete
         top_events = await ai_task
-=======
-        # Run AI processing directly (no status messages to avoid timing issues)
-        top_events = await search_service.intelligent_event_search(
-            request.message, 
-            events, 
-            user_preferences=user_preferences_dict
-        )
->>>>>>> b3717e3e
         logger.info(f"LLM search returned {len(top_events)} events")
         
         # Debug: Check if events have LLM scores
@@ -623,15 +577,8 @@
             yield f"data: {json.dumps({'type': 'recommendation', 'data': formatted_rec})}\n\n"
             await asyncio.sleep(0.2)  # Small delay between recommendations
         
-<<<<<<< HEAD
-        logger.info(f"✅ Finished streaming all {len(formatted_recommendations)} recommendations")
-        
-        # Save assistant response
-        conversation_storage.save_message(user_id, conversation_id, {
-=======
         # Save assistant response (in background, non-blocking)
         asyncio.create_task(conversation_storage.save_message_async(user_id, conversation_id, {
->>>>>>> b3717e3e
             "role": "assistant",
             "content": response_message,
             "timestamp": datetime.now().isoformat(),
